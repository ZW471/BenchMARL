--- conflicted
+++ resolved
@@ -5,10 +5,6 @@
 save_folder: ./logs
 loggers: [wandb]
 
-<<<<<<< HEAD
-max_n_frames: 3_000_000
-share_policy_params: False
-=======
 # The device for collection (e.g. cuda)
 sampling_device: "cuda"
 # The device for training (e.g. cuda)
@@ -22,5 +18,4 @@
 on_policy_minibatch_size: 15000
 off_policy_n_envs_per_worker: 6000
 off_policy_train_batch_size: 5120
-evaluation_episodes: 20 # Number of vmas vectorized enviornemnts used in evaluation
->>>>>>> 65826ab6
+evaluation_episodes: 20 # Number of vmas vectorized enviornemnts used in evaluation