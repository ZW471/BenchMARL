defaults:
  - vmas_equivariant_navigation_config
  - _self_



max_steps: 100
<<<<<<< HEAD
n_agents_holonomic: 0
n_agents_diff_drive: 4
n_agents_car: 0
=======
n_agents: 6
collisions: True
agents_with_same_goal: 1
split_goals: False
observe_all_goals: False
>>>>>>> 65826ab6
shared_rew: False
lidar_range: 0.35
agent_radius: 0.1
comms_rendering_range: 4<|MERGE_RESOLUTION|>--- conflicted
+++ resolved
@@ -5,17 +5,9 @@
 
 
 max_steps: 100
-<<<<<<< HEAD
 n_agents_holonomic: 0
 n_agents_diff_drive: 4
 n_agents_car: 0
-=======
-n_agents: 6
-collisions: True
-agents_with_same_goal: 1
-split_goals: False
-observe_all_goals: False
->>>>>>> 65826ab6
 shared_rew: False
 lidar_range: 0.35
 agent_radius: 0.1
