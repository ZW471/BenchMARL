--- conflicted
+++ resolved
@@ -16,7 +16,4 @@
     shared_rew: bool = MISSING
     lidar_range: float = MISSING
     agent_radius: float = MISSING
-<<<<<<< HEAD
-=======
-    comms_rendering_range: float = MISSING
->>>>>>> 65826ab6
+    comms_rendering_range: float = MISSING